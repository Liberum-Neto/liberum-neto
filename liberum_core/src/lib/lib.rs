pub mod codec;
pub mod node_config;
pub mod parser;
pub mod proto;
pub mod types;

use libp2p::futures::StreamExt;
use node_config::NodeConfig;
use proto::*;
use std::{
    path::{Path, PathBuf},
    time::Duration,
};
use tokio::fs::File;
use tokio::net::UnixStream;
use tokio::sync::mpsc;
use tokio_util::io::ReaderStream;
use tracing::{debug, error};
use types::{NodeInfo, TypedObjectInfo};

use anyhow::Result;
use codec::AsymmetricMessageCodec;
use futures::prelude::*;
use tokio_util::codec::Decoder;

use serde::{Deserialize, Serialize};
use thiserror::Error;

/// Messages that can be sent from the UI to the daemon
#[derive(Serialize, Deserialize, Debug, Clone)]
pub enum DaemonRequest {
    NewNode {
        node_name: String,
        id_seed: Option<String>,
    },
    StartNode {
        node_name: String,
    },
    GetNodeConfig {
        node_name: String,
    },
    OverwriteNodeConfig {
        node_name: String,
        new_cfg: NodeConfig,
    },
    StopNode {
        node_name: String,
    },
    ListNodes,
    GetNodeDetails {
        node_name: String,
    },
    ProvideFile {
        node_name: String,
        path: PathBuf,
    },
    DownloadFile {
        node_name: String,
        id: String,
    },
    GetProviders {
        node_name: String,
        id: String,
    },
    GetPeerId {
        node_name: String,
    },
    Dial {
        node_name: String,
        peer_id: String,
        addr: String,
    },
    PublishFile {
        node_name: String,
        path: PathBuf,
    },
    GetPublishedObjects {
        node_name: String,
    },
    DeleteObject {
        node_name: String,
        object_id: String,
    },
}

/// Messages that are sent from the daemon as a reponse
/// An enum of enums - categorizes the responses
pub type DaemonResult = Result<DaemonResponse, DaemonError>;

#[derive(Serialize, Deserialize, Debug)]
pub struct DaemonQueryStats {
    pub query_duration: Duration,
    pub total_requests: u32,
}

#[derive(Serialize, Deserialize, Debug)]
pub enum DaemonResponse {
    NodeCreated,
    NodeStarted,
    NodeConfig(NodeConfig),
    NodeConfigUpdated,
    NodeStopped,
    NodeList(Vec<NodeInfo>),
    NodeDetails(NodeInfo),
    FileProvided {
        id: String,
    },
    Providers {
        ids: Vec<String>,
<<<<<<< HEAD
        stats: Option<DaemonQueryStats>,
    },
    FileDownloaded {
        data: PlainFileObject,
        stats: Option<DaemonQueryStats>,
=======
    },
    FileDownloaded {
        data: PlainFileObject,
>>>>>>> f8d9d427
    }, // TODO ideally the data should not be a Vec<u8> but some kind of a stream to save it to disk instead of downloading the whole file in memory
    PeerId {
        id: String,
    },
    Dialed,
    FilePublished {
        id: String,
    },
    PublishedObjectsList {
        object_infos: Vec<TypedObjectInfo>,
    },
<<<<<<< HEAD
=======
    ObjectDeleted {
        deleted_myself: bool,
        deleted_count: u32,
        failed_count: u32,
    },
>>>>>>> f8d9d427
}

/// Errors that can be returned by the daemon
/// An enum of enums - categorizes the errors, just like responses
#[derive(Serialize, Deserialize, Debug, Error)]
pub enum DaemonError {
    #[error("Node already exist: {0}")]
    NodeAlreadyExist(String),
    #[error("Node don't exist: {0}")]
    NodeDoesNotExist(String),
    #[error("Other error: {0}")]
    Other(String),
}

/// Function for a CLI or other UI to connecto to the client daemon
/// Returns a sender and receiver for sending and receiving messages
/// from/to the daemon
pub async fn connect(
    socket_path: PathBuf,
) -> Result<(mpsc::Sender<DaemonRequest>, mpsc::Receiver<DaemonResult>)> {
    let socket = UnixStream::connect(&socket_path).await?;
    let encoder: AsymmetricMessageCodec<DaemonRequest, DaemonResult> =
        AsymmetricMessageCodec::new();
    let mut daemon_socket = encoder.framed(socket);
    let (daemon_sender, mut daemon_receiver) = mpsc::channel::<DaemonRequest>(16);
    let (ui_sender, ui_receiver) = mpsc::channel::<DaemonResult>(16);

    tokio::spawn(async move {
        loop {
            tokio::select! {
                Some(message) = daemon_receiver.recv() => {
                    match daemon_socket.send(message).await{
                        Err(e)=> error!(err=e.to_string(),"Failed to send message to daemon"),
                        Ok(_) => {}
                    }

                    let resp = match daemon_socket.next().await {
                        Some(Ok(resp)) => resp,
                        Some(Err(e)) => {
                            error!(err=e.to_string(), "Error receiving message");
                            break;
                        },
                        None => {
                            debug!("Connection closed");
                            break;
                        }
                    };

                    match ui_sender.send(resp).await {
                        Err(e) => error!(err=e.to_string(), "Failed to send message to UI"),
                        Ok(_) => {}
                    }
                }
                else => break
            };
        }
    });

    Ok((daemon_sender, ui_receiver))
}

pub async fn get_file_id(path: &Path) -> Result<libp2p::kad::RecordKey> {
    let file = File::open(path).await?;
    let mut stream = ReaderStream::new(file);
    let mut hasher = blake3::Hasher::new();
    while let Some(chunk) = stream.next().await {
        hasher.update(&chunk?);
    }
    let k = *hasher.finalize().as_bytes();
    let k = libp2p::kad::RecordKey::from(k.to_vec());
    Ok(k)
}
pub fn str_to_file_id(s: &str) -> Result<libp2p::kad::RecordKey> {
    let k: Vec<u8> = bs58::decode::<Vec<u8>>(s.into()).into_vec()?;
    let k = libp2p::kad::RecordKey::from(k);
    Ok(k)
}

pub fn file_id_to_str(id: libp2p::kad::RecordKey) -> String {
    bs58::encode(id.to_vec()).into_string()
}

pub fn node_keypair_from_seed(seed: &str) -> libp2p::identity::Keypair {
    let bytes = blake3::hash(seed.as_bytes()).as_bytes().to_vec(); // hash so that the seed can be of any length
    let mut id_buf = [0u8; 32];
    id_buf[..bytes.len()].copy_from_slice(bytes.as_slice()); // copy the bytes to the buffer
    libp2p::identity::Keypair::ed25519_from_bytes(id_buf).unwrap()
}<|MERGE_RESOLUTION|>--- conflicted
+++ resolved
@@ -107,17 +107,11 @@
     },
     Providers {
         ids: Vec<String>,
-<<<<<<< HEAD
         stats: Option<DaemonQueryStats>,
     },
     FileDownloaded {
         data: PlainFileObject,
         stats: Option<DaemonQueryStats>,
-=======
-    },
-    FileDownloaded {
-        data: PlainFileObject,
->>>>>>> f8d9d427
     }, // TODO ideally the data should not be a Vec<u8> but some kind of a stream to save it to disk instead of downloading the whole file in memory
     PeerId {
         id: String,
@@ -129,14 +123,11 @@
     PublishedObjectsList {
         object_infos: Vec<TypedObjectInfo>,
     },
-<<<<<<< HEAD
-=======
     ObjectDeleted {
         deleted_myself: bool,
         deleted_count: u32,
         failed_count: u32,
     },
->>>>>>> f8d9d427
 }
 
 /// Errors that can be returned by the daemon
