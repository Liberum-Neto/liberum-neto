--- conflicted
+++ resolved
@@ -9,25 +9,14 @@
 use kameo::request::MessageSend;
 use kameo::{actor::ActorRef, message::Message, Actor};
 use liberum_core::node_config::NodeConfig;
-<<<<<<< HEAD
-use liberum_core::proto::{self, TypedObject};
-use liberum_core::proto::{PlainFileObject, ResultObject};
-use liberum_core::str_to_file_id;
-use liberum_core::types::TypedObjectInfo;
-use liberum_core::{parser, DaemonQueryStats};
-=======
 use liberum_core::proto::{self, SignedObject, TypedObject};
 use liberum_core::proto::{PlainFileObject, ResultObject};
 use liberum_core::str_to_file_id;
 use liberum_core::types::TypedObjectInfo;
-use liberum_core::{parser, DaemonResponse};
->>>>>>> f8d9d427
+use liberum_core::{parser, DaemonQueryStats, DaemonResponse};
 use libp2p::{identity::Keypair, Multiaddr, PeerId};
 use manager::NodeManager;
-use std::borrow::Borrow;
-use std::fmt;
-use std::path::PathBuf;
-use std::str::FromStr;
+use std::{borrow::Borrow, collections::HashSet, fmt, path::PathBuf, str::FromStr};
 use swarm_runner::messages::SwarmRunnerMessage;
 use tokio::sync::mpsc::Sender;
 use tokio::sync::{mpsc, oneshot};
@@ -103,14 +92,10 @@
     /// Message called on the node from the daemon to get the list of providers
     /// of an id. Changes the ID from string to libp2p format and just passes it to the swarm.
     #[message]
-<<<<<<< HEAD
     pub async fn get_providers(
         &mut self,
         obj_id_str: String,
     ) -> Result<(Vec<PeerId>, Option<DaemonQueryStats>)> {
-=======
-    pub async fn get_providers(&mut self, obj_id_str: String) -> Result<Vec<PeerId>> {
->>>>>>> f8d9d427
         debug!(node = self.name, "Node got GetProviders");
         let obj_id_kad = str_to_file_id(&obj_id_str)?;
         let obj_id = proto::Hash {
@@ -128,17 +113,15 @@
             .await?;
 
         if let Ok(received) = recv.await {
-<<<<<<< HEAD
-            debug!(node = self.name, "Got providers: {:?}", received.0);
-=======
-            let received: Vec<PeerId> = received
+            let peers: Vec<PeerId> = received
+                .0
                 .into_iter()
                 .collect::<HashSet<_>>()
                 .into_iter()
                 .collect();
-            debug!(node = self.name, "Got providers: {received:?}");
->>>>>>> f8d9d427
-            return Ok(received);
+            let stats = received.1;
+            debug!(node = self.name, "Got providers: {peers:?}");
+            return Ok((peers, stats));
         }
 
         Err(anyhow!("Could not get providers"))
@@ -171,16 +154,11 @@
     }
 
     #[message]
-<<<<<<< HEAD
     pub async fn download_file(
         &mut self,
         obj_id_str: String,
     ) -> Result<(proto::PlainFileObject, Option<DaemonQueryStats>)> {
-        let obj_id = proto::Hash::try_from(&obj_id_str)?;
-=======
-    pub async fn download_file(&mut self, obj_id_str: String) -> Result<proto::PlainFileObject> {
         let obj_id = proto::Hash::try_from(obj_id_str.as_str())?;
->>>>>>> f8d9d427
 
         // first get the providers of the file
         // Maybe getting the providers could be reused from GetProviders node message handler??
@@ -270,23 +248,12 @@
                         );
                         continue;
                     }
-<<<<<<< HEAD
-                    match parser::parse_typed(obj).await {
-                        Ok(parser::ObjectEnum::PlainFile(file)) => return Ok((file, stats)),
-                        Err(e) => {
-                            debug!("{e}");
-                            continue;
-                        }
-                        Ok(_) => {
-                            debug!("Received object was not a file!");
-                            continue;
-=======
 
                     let mut typed = Some(obj);
                     while let Some(obj) = typed.clone() {
                         typed = match parser::parse_typed(obj).await {
                             Ok(parser::ObjectEnum::Signed(signed)) => Some(signed.object),
-                            Ok(parser::ObjectEnum::PlainFile(file)) => return Ok(file),
+                            Ok(parser::ObjectEnum::PlainFile(file)) => return Ok((file, stats)),
                             Err(e) => {
                                 debug!("{e}");
                                 continue;
@@ -295,7 +262,6 @@
                                 debug!("Received object was not a file!");
                                 continue;
                             }
->>>>>>> f8d9d427
                         }
                     }
                 }
@@ -472,9 +438,11 @@
             );
             return Err(anyhow!("Failed to get providers").context(e));
         }
+        let rec = rec.unwrap();
         error!("Fouind providers");
+        let _stats = rec.1;
         let providers: Vec<PeerId> = rec
-            .unwrap()
+            .0
             .into_iter()
             .collect::<HashSet<_>>()
             .into_iter()
